--- conflicted
+++ resolved
@@ -25,7 +25,6 @@
 pub mod public_key;
 pub use self::public_key::*;
 
-<<<<<<< HEAD
 pub mod extended_private_key;
 pub use self::extended_private_key::*;
 
@@ -34,7 +33,6 @@
 
 pub mod transaction;
 pub use self::transaction::*;
-=======
+
 pub mod wordlist;
-pub use self::wordlist::*;
->>>>>>> 81c5cce7
+pub use self::wordlist::*;