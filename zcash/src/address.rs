--- conflicted
+++ resolved
@@ -1,30 +1,19 @@
 use crate::network::ZcashNetwork;
 use crate::private_key::ZcashPrivateKey;
 use crate::public_key::{P2PKHViewingKey, SaplingViewingKey, SproutViewingKey, ViewingKey, ZcashPublicKey};
-<<<<<<< HEAD
-use wagu_model::{
+use wagyu_model::{
     Address,
     AddressError,
     PrivateKey,
     crypto::{checksum, hash160, base58_encode_check}
-=======
-use wagyu_model::{
-    crypto::{checksum, hash160},
-    Address, AddressError, PrivateKey,
->>>>>>> f845bdf0
 };
 
 use base58::{FromBase58, ToBase58};
-<<<<<<< HEAD
 use curve25519_dalek::constants::ED25519_BASEPOINT_TABLE;
 use curve25519_dalek::scalar::Scalar;
-use rand::Rng;
-use rand::rngs::OsRng;
-=======
 use bech32::{Bech32, FromBase32, ToBase32};
 use rand::{rngs::StdRng, Rng};
 use rand_core::SeedableRng;
->>>>>>> f845bdf0
 use sapling_crypto::primitives::Diversifier;
 use serde::Serialize;
 use std::fmt;
@@ -84,47 +73,22 @@
     type PublicKey = ZcashPublicKey<N>;
 
     /// Returns the address corresponding to the given Zcash private key.
-<<<<<<< HEAD
-    fn from_private_key(
-        private_key: &Self::PrivateKey,
-        format: &Self::Format
-    ) -> Result<Self, AddressError> {
-        match private_key.to_public_key().0 {
-            ViewingKey::P2PKH(public_key) => Ok(Self::p2pkh(&public_key, &private_key.network())),
-            ViewingKey::P2SH(_) => Ok(Self::p2sh( &private_key.network())),
-            ViewingKey::Sprout(public_key) => Self::sprout(&public_key, &private_key.network()),
-            ViewingKey::Sapling(public_key) => Self::sapling(&public_key, format, &private_key.network())
-=======
     fn from_private_key(private_key: &Self::PrivateKey, format: &Self::Format) -> Result<Self, AddressError> {
         match private_key.to_public_key().to_viewing_key() {
             ViewingKey::P2PKH(public_key) => Ok(Self::p2pkh(&public_key)),
             ViewingKey::P2SH(_) => Ok(Self::p2sh()),
-            ViewingKey::Sprout(public_key) => Ok(Self::sprout(&public_key)),
+            ViewingKey::Sprout(public_key) => Ok(Self::sprout(&public_key)?),
             ViewingKey::Sapling(public_key) => Self::sapling(&public_key, format),
->>>>>>> f845bdf0
         }
     }
 
     /// Returns the address corresponding to the given Zcash public key.
-<<<<<<< HEAD
-    fn from_public_key(
-        public_key: &Self::PublicKey,
-        format: &Self::Format,
-        network: &Self::Network
-    ) -> Result<Self, AddressError> {
-        match &public_key.0 {
-            ViewingKey::P2PKH(public_key) => Ok(Self::p2pkh(&public_key, network)),
-            ViewingKey::P2SH(_) => Ok(Self::p2sh(network)),
-            ViewingKey::Sprout(public_key) => Self::sprout(&public_key, network),
-            ViewingKey::Sapling(public_key) => Self::sapling(&public_key, format, network)
-=======
     fn from_public_key(public_key: &Self::PublicKey, format: &Self::Format) -> Result<Self, AddressError> {
         match &public_key.to_viewing_key() {
             ViewingKey::P2PKH(public_key) => Ok(Self::p2pkh(&public_key)),
             ViewingKey::P2SH(_) => Ok(Self::p2sh()),
-            ViewingKey::Sprout(public_key) => Ok(Self::sprout(&public_key)),
+            ViewingKey::Sprout(public_key) => Ok(Self::sprout(&public_key)?),
             ViewingKey::Sapling(public_key) => Self::sapling(&public_key, format),
->>>>>>> f845bdf0
         }
     }
 }
@@ -156,26 +120,20 @@
     }
 
     /// Returns a shielded address from a given Zcash public key.
-<<<<<<< HEAD
-    pub fn sprout(public_key: &SproutViewingKey, network: &Network) -> Result<Self, AddressError> {
+    pub fn sprout(public_key: &SproutViewingKey) -> Result<Self, AddressError> {
         let pk = &Scalar::from_bits(public_key.key_b) * &ED25519_BASEPOINT_TABLE;
         let pk_enc = pk.to_montgomery();
 
         let mut address = [0u8; 66];
-        address[0..2].copy_from_slice(&Format::Sprout.to_address_prefix(network));
+        address[0..2].copy_from_slice(&N::to_address_prefix(&Format::Sprout));
         address[2..34].copy_from_slice(&public_key.key_a);
         address[34..].copy_from_slice(pk_enc.as_bytes());
 
         Ok(Self {
             address: base58_encode_check(&address),
             format: Format::Sprout,
-            network: *network
+            _network: PhantomData
         })
-=======
-    // TODO (howardwu): implement address scheme
-    pub fn sprout(_public_key: &SproutViewingKey) -> Self {
-        unimplemented!("sprout addresses are unimplemented");
->>>>>>> f845bdf0
     }
 
     /// Returns a shielded address from a given Zcash public key.
@@ -286,8 +244,6 @@
                     _network: PhantomData,
                 });
             } else if &address[0..2] == "zt" && address.len() == 95 {
-                // Check that the network bytes correspond with the correct network.
-                let _ = N::from_address_prefix(&address[0..2].as_bytes().to_vec())?;
                 let format = Format::Sprout;
 
                 return Ok(Self {
@@ -296,8 +252,6 @@
                     _network: PhantomData,
                 });
             } else if &address[0..2] == "zc" && address.len() == 95 {
-                // Check that the network bytes correspond with the correct network.
-                let _ = N::from_address_prefix(&address[0..2].as_bytes().to_vec())?;
                 let format = Format::Sprout;
 
                 return Ok(Self {
@@ -595,6 +549,8 @@
     mod sprout_mainnet {
         use super::*;
 
+        type N = Mainnet;
+
         const KEYPAIRS: [(&str, &str); 5] = [
             (
                 "SKxt8pwrQipUL5KgZUcBAqyLj9R1YwMuRRR3ijGMCwCCqchmi8ut",
@@ -621,7 +577,7 @@
         #[test]
         fn from_private_key() {
             KEYPAIRS.iter().for_each(|(private_key, address)| {
-                let private_key = ZcashPrivateKey::from(private_key, &Format::Sprout, &Network::Mainnet).unwrap();
+                let private_key = ZcashPrivateKey::<N>::from(private_key, &Format::Sprout).unwrap();
                 test_from_private_key(address, &private_key, &Format::Sprout);
             });
         }
@@ -629,23 +585,23 @@
         #[test]
         fn from_public_key() {
             KEYPAIRS.iter().for_each(|(private_key, address)| {
-                let private_key = ZcashPrivateKey::from(private_key, &Format::Sprout, &Network::Mainnet).unwrap();
+                let private_key = ZcashPrivateKey::<N>::from(private_key, &Format::Sprout).unwrap();
                 let public_key = ZcashPublicKey::from_private_key(&private_key);
-                test_from_public_key(address, &public_key, &Format::Sprout, &Network::Mainnet);
+                test_from_public_key(address, &public_key, &Format::Sprout);
             });
         }
 
         #[test]
         fn from_str() {
             KEYPAIRS.iter().for_each(|(_, address)| {
-               test_from_str(address, &Format::Sprout, &Network::Mainnet);
+               test_from_str::<N>(address, &Format::Sprout);
             });
         }
 
         #[test]
         fn to_str() {
             KEYPAIRS.iter().for_each(|(_, expected_address)| {
-                let address = ZcashAddress::from_str(expected_address).unwrap();
+                let address = ZcashAddress::<N>::from_str(expected_address).unwrap();
                 test_to_str(expected_address, &address);
             });
         }
